from __future__ import absolute_import, division, print_function, unicode_literals

from collections import OrderedDict

import torch
from torch import nn

<<<<<<< HEAD
from .distributions import Distribution
from .lazy import LazyVariable
=======
from .lazy import LazyTensor
from .random_variables import RandomVariable
>>>>>>> 6b05365b
from .variational import VariationalStrategy


class Module(nn.Module):
    def __init__(self):
        super(Module, self).__init__()
        self._priors = OrderedDict()
        self._derived_priors = OrderedDict()
        self._variational_strategies = OrderedDict()

    def _get_module_and_name(self, parameter_name):
        """Get module and name from full parameter name."""
        module, name = parameter_name.split(".", 1)
        if module in self._modules:
            return self.__getattr__(module), name
        else:
            raise AttributeError(
                "Invalid parameter name {}. {} has no module {}".format(parameter_name, type(self).__name__, module)
            )

    def forward(self, *inputs, **kwargs):
        raise NotImplementedError

    def initialize(self, **kwargs):
        """
        Set a value for a parameter

        kwargs: (param_name, value) - parameter to initialize
        Value can take the form of a tensor, a float, or an int
        """
        for name, val in kwargs.items():
            if name not in self._parameters:
                raise AttributeError("Unknown parameter {p} for {c}".format(p=name, c=self.__class__.__name__))
            if torch.is_tensor(val):
                self.__getattr__(name).data.copy_(val)
            elif isinstance(val, float) or isinstance(val, int):
                self.__getattr__(name).data.fill_(val)
            else:
                raise AttributeError("Type {t} not valid to initialize parameter {p}".format(t=type(val), p=name))

            # Ensure value is contained in support of prior (if present)
            prior = self._priors.get(name)
            if prior is not None:
                param = self._parameters[name]
                if not prior.is_in_support(param):
                    raise ValueError(
                        "Value of parameter {param} not contained in support of specified prior".format(param=param)
                    )
        return self

    def named_parameter_priors(self):
        """
        Returns an iterator over module parameter priors, yielding the name of
        the parameter, the parameter itself, as well as the associated prior
        (excludes parameters for which no prior has been registered)
        """
        return _extract_named_parameter_priors(module=self, memo=None, prefix="")

    def named_derived_priors(self, memo=None, prefix=""):
        """Returns an iterator over module derived priors, yielding both the
        name of the prior as well as the prior, the associated parameters, and
        the transformation callable.

        Yields:
            (string, Prior, tuple(string), callable): Tuple containing the name
                of the prior, the prior itself, its parameters, and the transform
                to be called on the parameters.

        """
        return _extract_named_derived_priors(module=self, memo=None, prefix="")

    def named_variational_strategies(self):
        """Returns an iterator over module variational strategies, yielding both
        the name of the variational strategy as well as the strategy itself.

        Yields:
            (string, VariationalStrategy): Tuple containing the name of the
                strategy and the strategy

        """
        return _extract_named_variational_strategies(module=self, memo=None, prefix="")

    def register_parameter(self, name, parameter, prior=None):
        """
        Adds a parameter to the module.
        The parameter can be accessed as an attribute using given name.

        name (str): name of parameter
        param (torch.nn.Parameter): parameter
        prior (Prior): prior for parameter (default: None)
        """
        if "_parameters" not in self.__dict__:
            raise AttributeError("Cannot assign parameter before Module.__init__() call")
        super(Module, self).register_parameter(name, parameter)
        if prior is not None:
            self.set_parameter_priors(**{name: prior})

    def register_derived_prior(self, name, prior, parameter_names, transform):
        """
        Adds a derived prior to the module.
        The prior can be accessed as an attribute using the given name.

        name (str): name of the derived prior
        prior (Prior): the prior object
        parameter_names (tuple(str)): The parameters the transform operaters on,
            in the same order as expected by the transform callable.
        transform (Callable): The function called on the specified parameters. The
            log-pdf of the prior will be evaluating on the output of this transform.

        A derived prior operates on a transform of one or multiple parameters.
        This can be used, for instance, to put a prior over the ICM Kernel
        covariance matrix generated from covar_factor and log_var parameters.

        """
        self.add_module(name, prior)
        self._derived_priors[name] = (prior, tuple(parameter_names), transform)

    def register_variational_strategy(self, name):
        self._variational_strategies[name] = None

    def set_parameter_priors(self, **kwargs):
        """
        Set prior for a parameter.
        The prior can be accessed as an attribute using <PARAMETER_NAME>_prior.

        kwargs: (param_name, prior) - parameter to initialize
        prior must be a gpytorch Prior
        """
        for name, prior in kwargs.items():
            if name not in self._parameters:
                raise AttributeError(
                    "Unknown parameter {name} for {module}".format(name=name, module=self.__class__.__name__)
                )
            self.add_module("_".join([name, "prior"]), prior)
            self._priors[name] = prior
        return self

    def variational_strategies(self):
        for _, strategy in self.named_variational_strategies():
            yield strategy

    def update_variational_strategy(self, name, variational_strategy):
        if not isinstance(variational_strategy, VariationalStrategy):
            raise RuntimeError("variational_strategy must be a VariationalStrategy")
        if name not in self._variational_strategies.keys():
            raise RuntimeError("variational strategy {} not registered".format(name))
        self._variational_strategies[name] = variational_strategy

    def __call__(self, *inputs, **kwargs):
        outputs = self.forward(*inputs, **kwargs)
<<<<<<< HEAD
        if torch.is_tensor(outputs) or isinstance(outputs, Distribution) or isinstance(outputs, LazyVariable):
            return outputs
        for output in outputs:
            if not (isinstance(output, Distribution) or torch.is_tensor(output) or isinstance(output, LazyVariable)):
                raise RuntimeError(
                    "Output must be a Distribution, torch.Tensor, or LazyVariable. "
=======
        if torch.is_tensor(outputs) or isinstance(outputs, RandomVariable) or isinstance(outputs, LazyTensor):
            return outputs
        for output in outputs:
            if not (isinstance(output, RandomVariable) or torch.is_tensor(output) or isinstance(output, LazyTensor)):
                raise RuntimeError(
                    "Output must be a RandomVariable, torch.Tensor, or LazyTensor. "
>>>>>>> 6b05365b
                    "Was a {}".format(input.__class__.__name__)
                )
        if len(outputs) == 1:
            outputs = outputs[0]
        return outputs


def _extract_named_parameter_priors(module, memo=None, prefix=""):
    if memo is None:
        memo = set()
    if hasattr(module, "_priors"):
        for name, parameter in module._parameters.items():
            if name in module._priors and module._priors[name] not in memo:
                prior = module._priors[name]
                memo.add(prior)
                yield prefix + ("." if prefix else "") + name, parameter, prior
    for mname, module_ in module.named_children():
        submodule_prefix = prefix + ("." if prefix else "") + mname
        for name, parameter, prior in _extract_named_parameter_priors(
            module=module_, memo=memo, prefix=submodule_prefix
        ):
            yield name, parameter, prior


def _extract_named_variational_strategies(module, memo=None, prefix=""):
    if memo is None:
        memo = set()
    if hasattr(module, "_variational_strategies"):
        for name, strategy in module._variational_strategies.items():
            if strategy is not None and strategy not in memo:
                memo.add(strategy)
                yield prefix + ("." if prefix else "") + name, strategy
    for mname, module_ in module.named_children():
        submodule_prefix = prefix + ("." if prefix else "") + mname
        for name, strategy in _extract_named_variational_strategies(module=module_, memo=memo, prefix=submodule_prefix):
            yield name, strategy


def _extract_named_derived_priors(module, memo=None, prefix=""):
    if memo is None:
        memo = set()
    if hasattr(module, "_derived_priors"):
        for name, (prior, pnames, tf) in module._derived_priors.items():
            if prior is not None and prior not in memo:
                memo.add(prior)
                parameters = tuple(getattr(module, pname) for pname in pnames)
                yield prefix + ("." if prefix else "") + name, prior, parameters, tf
    for mname, module_ in module.named_children():
        submodule_prefix = prefix + ("." if prefix else "") + mname
        for name, prior, parameters, tf in _extract_named_derived_priors(module_, memo=memo, prefix=submodule_prefix):
            yield name, prior, parameters, tf<|MERGE_RESOLUTION|>--- conflicted
+++ resolved
@@ -5,13 +5,8 @@
 import torch
 from torch import nn
 
-<<<<<<< HEAD
+from .lazy import LazyTensor
 from .distributions import Distribution
-from .lazy import LazyVariable
-=======
-from .lazy import LazyTensor
-from .random_variables import RandomVariable
->>>>>>> 6b05365b
 from .variational import VariationalStrategy
 
 
@@ -162,21 +157,12 @@
 
     def __call__(self, *inputs, **kwargs):
         outputs = self.forward(*inputs, **kwargs)
-<<<<<<< HEAD
-        if torch.is_tensor(outputs) or isinstance(outputs, Distribution) or isinstance(outputs, LazyVariable):
+        if torch.is_tensor(outputs) or isinstance(outputs, Distribution) or isinstance(outputs, LazyTensor):
             return outputs
         for output in outputs:
-            if not (isinstance(output, Distribution) or torch.is_tensor(output) or isinstance(output, LazyVariable)):
+            if not (isinstance(output, Distribution) or torch.is_tensor(output) or isinstance(output, LazyTensor)):
                 raise RuntimeError(
-                    "Output must be a Distribution, torch.Tensor, or LazyVariable. "
-=======
-        if torch.is_tensor(outputs) or isinstance(outputs, RandomVariable) or isinstance(outputs, LazyTensor):
-            return outputs
-        for output in outputs:
-            if not (isinstance(output, RandomVariable) or torch.is_tensor(output) or isinstance(output, LazyTensor)):
-                raise RuntimeError(
-                    "Output must be a RandomVariable, torch.Tensor, or LazyTensor. "
->>>>>>> 6b05365b
+                    "Output must be a Distribution, torch.Tensor, or LazyTensor. "
                     "Was a {}".format(input.__class__.__name__)
                 )
         if len(outputs) == 1:
